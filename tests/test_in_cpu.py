import argparse
import torch
import torch.distributed as dist
import os
import time
from functools import wraps

from collective_trace.collective_trace import trace_all_collectives

tracer = trace_all_collectives(trace_file="collective_trace.log", verbose=True)


def main():
    parser = argparse.ArgumentParser()
    parser.add_argument("--sync_mode", action="store_true", help="启用同步通信模式")
    args = parser.parse_args()

    # CPU 场景使用 gloo 后端
    dist.init_process_group(backend="gloo")
    rank = dist.get_rank()

    # Mock gradient（CPU 张量）
    gradient = torch.tensor([rank] * 3, dtype=torch.float32)
    print(f"Rank {rank} 初始梯度: {gradient.numpy()}")

<<<<<<< HEAD
    # 执行多次通信原语
    num_iterations = 20
    for i in range(num_iterations):
        if args.sync_mode:
            dist.all_reduce(gradient, op=dist.ReduceOp.SUM)
        else:
            work = dist.all_reduce(gradient, op=dist.ReduceOp.SUM, async_op=True)

        # Mock computation to simulate workload（CPU 上随便算点）
        dummy_tensor = torch.ones(1)
        for _ in range(1000):
            dummy_tensor = dummy_tensor * 2 + 1

        if args.sync_mode:
            print(f"Rank {rank} [同步]第{i+1}次all_reduce后梯度: {gradient.numpy()}")
        else:
            work.wait()
            print(f"Rank {rank} [异步]第{i+1}次all_reduce后梯度: {gradient.numpy()}")
        
        # 添加短暂延迟
        time.sleep(1)
    
=======
    if args.sync_mode:
        dist.all_reduce(gradient, op=dist.ReduceOp.SUM)
    else:
        work = dist.all_reduce(gradient, op=dist.ReduceOp.SUM, async_op=True)

    # Mock computation to simulate workload（CPU 上随便算点）
    dummy_tensor = torch.ones(1)
    for _ in range(1000):
        dummy_tensor = dummy_tensor * 2 + 1

    if args.sync_mode:
        print(f"Rank {rank} [同步]all_reduce后梯度: {gradient.numpy()}")
    else:
        work.wait()
        print(f"Rank {rank} [异步]all_reduce后梯度: {gradient.numpy()}")

    # 导出追踪数据
    global tracer
    tracer.export_to_csv(f"aaa_{rank}.txt")

>>>>>>> d4dbc705
    print(tracer.get_all_call_counts())

    dist.destroy_process_group()


if __name__ == "__main__":
    # 运行示例（4 进程 CPU）
    # torchrun --nproc_per_node=4 test_in_cpu.py [--sync_mode]
    main()<|MERGE_RESOLUTION|>--- conflicted
+++ resolved
@@ -23,7 +23,6 @@
     gradient = torch.tensor([rank] * 3, dtype=torch.float32)
     print(f"Rank {rank} 初始梯度: {gradient.numpy()}")
 
-<<<<<<< HEAD
     # 执行多次通信原语
     num_iterations = 20
     for i in range(num_iterations):
@@ -46,28 +45,6 @@
         # 添加短暂延迟
         time.sleep(1)
     
-=======
-    if args.sync_mode:
-        dist.all_reduce(gradient, op=dist.ReduceOp.SUM)
-    else:
-        work = dist.all_reduce(gradient, op=dist.ReduceOp.SUM, async_op=True)
-
-    # Mock computation to simulate workload（CPU 上随便算点）
-    dummy_tensor = torch.ones(1)
-    for _ in range(1000):
-        dummy_tensor = dummy_tensor * 2 + 1
-
-    if args.sync_mode:
-        print(f"Rank {rank} [同步]all_reduce后梯度: {gradient.numpy()}")
-    else:
-        work.wait()
-        print(f"Rank {rank} [异步]all_reduce后梯度: {gradient.numpy()}")
-
-    # 导出追踪数据
-    global tracer
-    tracer.export_to_csv(f"aaa_{rank}.txt")
-
->>>>>>> d4dbc705
     print(tracer.get_all_call_counts())
 
     dist.destroy_process_group()
