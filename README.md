# collective_trace

[![Pylint](https://github.com/yangrudan/collective_trace/actions/workflows/pylint.yml/badge.svg)](https://github.com/yangrudan/collective_trace/actions/workflows/pylint.yml)

`collective_trace` 是一个分布式训练中的集体通信操作追踪工具，支持 PyTorch 等框架，可记录 `allreduce`、`broadcast` 等操作的类型、耗时、参与进程等信息，帮助开发者定位分布式训练性能瓶颈。

## 1. 环境要求
<<<<<<< HEAD

- Python 3.8+
- PyTorch 1.10+
- 支持分布式训练环境（单节点多进程或多节点）

## 2. 安装与使用

### 2.1 安装

```bash
git clone https://github.com/yangrudan/collective_trace.git
cd collective_trace
pip install -e .  #  editable 模式
```

### 2.2 使用(集成到训练代码)​

在训练代码中导入并启用追踪功能（需在分布式框架导入前调用）：

```bash
import torch
import torch.distributed as dist
=======

- Python 3.8+
- PyTorch 1.10+
- 支持分布式训练环境（单节点多进程或多节点）

## 2. 安装与使用

### 2.1 安装

```bash
git clone https://github.com/yangrudan/collective_trace.git
cd collective_trace
pip install -e .  #  editable 模式

2.2 集成到训练代码​
在训练代码中导入并启用追踪功能（需在分布式框架导入前调用）：
```bash
import torch
import torch.distributed as dist

from collective_trace.collective_trace import trace_all_collectives

# 启用追踪，日志输出到 collective_trace.log
trace_all_collectives(trace_file='collective_trace.log')

# 注意：需在导入 Megatron 框架前调用
import megatron  
# 训练代码...
```

## 3. 开发指南

```bash
# 克隆代码并安装依赖
git clone https://github.com/yangrudan/collective_trace.git
cd collective_trace
pip install -e .

# 运行测试用例（4 进程，PyTorch 环境, 默认异步）
torchrun --nproc_per_node=4 -m collective_trace.tests.test_in_torch

# 运行 CPU 环境测试（带同步模式）
torchrun --nproc_per_node=4 -m collective_trace.tests.test_in_cpu --sync_mode 
```

## 4. TODO

## 4.1 追踪结果实时显示
>>>>>>> 908323b0

version 0.1 结果展示（image3.png）：​
横轴：训练时间（秒）​
纵轴：进程编号（rank）​
不同颜色块：不同类型的集体通信操作（如 allreduce 为蓝色，broadcast 为绿色）​
块长度：操作耗时

<<<<<<< HEAD
# 启用追踪，日志输出到 collective_trace.log
trace_all_collectives(trace_file='collective_trace.log')

# 注意：需在导入 Megatron 框架前调用
import megatron  
# 训练代码...
```

### 2.3 编译发布

```bash
# Prepare
pip install setuptools wheel twine
# Build
python setup.py sdist bdist_wheel

```

## 3. 开发指南

```bash
git clone https://github.com/yangrudan/collective_trace.git
cd collective_trace
pip install -e .

# 运行测试用例（4 进程，PyTorch 环境, 默认异步）
torchrun --nproc_per_node=4 -m collective_trace.tests.test_in_torch

# 运行 CPU 环境测试（带同步模式）
torchrun --nproc_per_node=4 -m collective_trace.tests.test_in_cpu --sync_mode 
```

## 4. TODO

## 4.1 追踪结果实时显示

version 0.1 结果展示（image3.png）：​
横轴：训练时间（秒）​
纵轴：进程编号（rank）​
不同颜色块：不同类型的集体通信操作（如 allreduce 为蓝色，broadcast 为绿色）​
块长度：操作耗时

## 4.2 超时监测

追踪单个操作的耗时，并与预设阈值比较。若超过阈值，则记录相关信息（如操作类型、进程编号等），并可选择触发警告或自动优化建议。

## 4.3 跨节点通信分析

追踪跨节点的集体通信操作，包括但不限于 allreduce_coalesced 等高级通信模式。

## 5. 贡献与反馈

欢迎提交 issue 或 pull request 参与讨论和开发！

## 6. 致谢

感谢 Megatron-LM 项目中对分布式训练的探索，为 `collective_trace` 提供灵感和参考实现。

=======
## 4.2 超时监测

追踪单个操作的耗时，并与预设阈值比较。若超过阈值，则记录相关信息（如操作类型、进程编号等），并可选择触发警告或自动优化建议。

## 4.3 跨节点通信分析

追踪跨节点的集体通信操作，包括但不限于 allreduce_coalesced 等高级通信模式。

## 4.4 集成更多框架支持

目前仅支持 PyTorch，计划增加对 TensorFlow 和 JAX 的支持。

## 5. 贡献与反馈

欢迎提交 issue 或 pull request 参与讨论和开发！

## 6. 致谢

感谢 Megatron-LM 项目中对分布式训练的探索，为 `collective_trace` 提供灵感和参考实现。

>>>>>>> 908323b0
## 7. 许可证

本项目采用 MIT 许可证，详情请参阅 LICENSE 文件。<|MERGE_RESOLUTION|>--- conflicted
+++ resolved
@@ -5,7 +5,6 @@
 `collective_trace` 是一个分布式训练中的集体通信操作追踪工具，支持 PyTorch 等框架，可记录 `allreduce`、`broadcast` 等操作的类型、耗时、参与进程等信息，帮助开发者定位分布式训练性能瓶颈。
 
 ## 1. 环境要求
-<<<<<<< HEAD
 
 - Python 3.8+
 - PyTorch 1.10+
@@ -21,30 +20,10 @@
 pip install -e .  #  editable 模式
 ```
 
-### 2.2 使用(集成到训练代码)​
+### 2.2 使用 (集成到训练代码)​
 
 在训练代码中导入并启用追踪功能（需在分布式框架导入前调用）：
 
-```bash
-import torch
-import torch.distributed as dist
-=======
-
-- Python 3.8+
-- PyTorch 1.10+
-- 支持分布式训练环境（单节点多进程或多节点）
-
-## 2. 安装与使用
-
-### 2.1 安装
-
-```bash
-git clone https://github.com/yangrudan/collective_trace.git
-cd collective_trace
-pip install -e .  #  editable 模式
-
-2.2 集成到训练代码​
-在训练代码中导入并启用追踪功能（需在分布式框架导入前调用）：
 ```bash
 import torch
 import torch.distributed as dist
@@ -54,44 +33,9 @@
 # 启用追踪，日志输出到 collective_trace.log
 trace_all_collectives(trace_file='collective_trace.log')
 
-# 注意：需在导入 Megatron 框架前调用
-import megatron  
-# 训练代码...
-```
+import megatron  # Megatron此时导入的是已替换的函数
+# Your training code here
 
-## 3. 开发指南
-
-```bash
-# 克隆代码并安装依赖
-git clone https://github.com/yangrudan/collective_trace.git
-cd collective_trace
-pip install -e .
-
-# 运行测试用例（4 进程，PyTorch 环境, 默认异步）
-torchrun --nproc_per_node=4 -m collective_trace.tests.test_in_torch
-
-# 运行 CPU 环境测试（带同步模式）
-torchrun --nproc_per_node=4 -m collective_trace.tests.test_in_cpu --sync_mode 
-```
-
-## 4. TODO
-
-## 4.1 追踪结果实时显示
->>>>>>> 908323b0
-
-version 0.1 结果展示（image3.png）：​
-横轴：训练时间（秒）​
-纵轴：进程编号（rank）​
-不同颜色块：不同类型的集体通信操作（如 allreduce 为蓝色，broadcast 为绿色）​
-块长度：操作耗时
-
-<<<<<<< HEAD
-# 启用追踪，日志输出到 collective_trace.log
-trace_all_collectives(trace_file='collective_trace.log')
-
-# 注意：需在导入 Megatron 框架前调用
-import megatron  
-# 训练代码...
 ```
 
 ### 2.3 编译发布
@@ -120,7 +64,7 @@
 
 ## 4. TODO
 
-## 4.1 追踪结果实时显示
+### 4.1 追踪结果实时显示
 
 version 0.1 结果展示（image3.png）：​
 横轴：训练时间（秒）​
@@ -128,11 +72,11 @@
 不同颜色块：不同类型的集体通信操作（如 allreduce 为蓝色，broadcast 为绿色）​
 块长度：操作耗时
 
-## 4.2 超时监测
+### 4.2 超时监测
 
 追踪单个操作的耗时，并与预设阈值比较。若超过阈值，则记录相关信息（如操作类型、进程编号等），并可选择触发警告或自动优化建议。
 
-## 4.3 跨节点通信分析
+### 4.3 跨节点通信分析
 
 追踪跨节点的集体通信操作，包括但不限于 allreduce_coalesced 等高级通信模式。
 
@@ -144,28 +88,6 @@
 
 感谢 Megatron-LM 项目中对分布式训练的探索，为 `collective_trace` 提供灵感和参考实现。
 
-=======
-## 4.2 超时监测
-
-追踪单个操作的耗时，并与预设阈值比较。若超过阈值，则记录相关信息（如操作类型、进程编号等），并可选择触发警告或自动优化建议。
-
-## 4.3 跨节点通信分析
-
-追踪跨节点的集体通信操作，包括但不限于 allreduce_coalesced 等高级通信模式。
-
-## 4.4 集成更多框架支持
-
-目前仅支持 PyTorch，计划增加对 TensorFlow 和 JAX 的支持。
-
-## 5. 贡献与反馈
-
-欢迎提交 issue 或 pull request 参与讨论和开发！
-
-## 6. 致谢
-
-感谢 Megatron-LM 项目中对分布式训练的探索，为 `collective_trace` 提供灵感和参考实现。
-
->>>>>>> 908323b0
 ## 7. 许可证
 
 本项目采用 MIT 许可证，详情请参阅 LICENSE 文件。